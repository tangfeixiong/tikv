// Copyright 2016 PingCAP, Inc.
//
// Licensed under the Apache License, Version 2.0 (the "License");
// you may not use this file except in compliance with the License.
// You may obtain a copy of the License at
//
//     http://www.apache.org/licenses/LICENSE-2.0
//
// Unless required by applicable law or agreed to in writing, software
// distributed under the License is distributed on an "AS IS" BASIS,
// See the License for the specific language governing permissions and
// limitations under the License.

use std::boxed::Box;

use protobuf::RepeatedField;

use kvproto::kvrpcpb::{CmdGetResponse, CmdScanResponse, CmdPrewriteResponse, CmdCommitResponse,
                       CmdCleanupResponse, CmdRollbackThenGetResponse, CmdCommitThenGetResponse,
                       CmdBatchGetResponse, Request, Response, MessageType, KvPair as RpcKvPair,
                       KeyError, LockInfo, Op};
use kvproto::msgpb;
use kvproto::errorpb::Error as RegionError;
use storage::{Storage, Key, Value, KvPair, Mutation, Callback, Result as StorageResult};
use storage::Error as StorageError;
use storage::txn::Error as TxnError;
use storage::mvcc::Error as MvccError;
use storage::engine::Error as EngineError;
use util::escape;

use super::{Result, Error, OnResponse};

pub struct StoreHandler {
    pub store: Storage,
}

impl StoreHandler {
    pub fn new(store: Storage) -> StoreHandler {
        StoreHandler { store: store }
    }

    fn on_get(&self, mut msg: Request, on_resp: OnResponse) -> Result<()> {
        if !msg.has_cmd_get_req() {
            return Err(box_err!("msg doesn't contain a CmdGetRequest"));
        }
        let req = msg.take_cmd_get_req();
        let ctx = msg.take_context();
        let cb = self.make_cb(StoreHandler::cmd_get_done, on_resp);
        self.store
            .async_get(ctx, Key::from_raw(req.get_key()), req.get_version(), cb)
            .map_err(Error::Storage)
    }

    fn on_scan(&self, mut msg: Request, on_resp: OnResponse) -> Result<()> {
        if !msg.has_cmd_scan_req() {
            return Err(box_err!("msg doesn't contain a CmdScanRequest"));
        }
        let req = msg.take_cmd_scan_req();
        let start_key = req.get_start_key();
        debug!("start_key [{}]", escape(&start_key));
        let cb = self.make_cb(StoreHandler::cmd_scan_done, on_resp);
        self.store
            .async_scan(msg.take_context(),
                        Key::from_raw(start_key),
                        req.get_limit() as usize,
                        req.get_version(),
                        cb)
            .map_err(Error::Storage)
    }

    fn on_prewrite(&self, mut msg: Request, on_resp: OnResponse) -> Result<()> {
        if !msg.has_cmd_prewrite_req() {
            return Err(box_err!("msg doesn't contain a CmdPrewriteRequest"));
        }
        let mut req = msg.take_cmd_prewrite_req();
        let mutations = req.take_mutations()
            .into_iter()
            .map(|mut x| {
                match x.get_op() {
                    Op::Put => Mutation::Put((Key::from_raw(x.get_key()), x.take_value())),
                    Op::Del => Mutation::Delete(Key::from_raw(x.get_key())),
                    Op::Lock => Mutation::Lock(Key::from_raw(x.get_key())),
                }
            })
            .collect();
        let cb = self.make_cb(StoreHandler::cmd_prewrite_done, on_resp);
        self.store
            .async_prewrite(msg.take_context(),
                            mutations,
                            req.get_primary_lock().to_vec(),
                            req.get_start_version(),
                            cb)
            .map_err(Error::Storage)
    }

    fn on_commit(&self, mut msg: Request, on_resp: OnResponse) -> Result<()> {
        if !msg.has_cmd_commit_req() {
            return Err(box_err!("msg doesn't contain a CmdCommitRequest"));
        }
        let req = msg.take_cmd_commit_req();
        let cb = self.make_cb(StoreHandler::cmd_commit_done, on_resp);
        let keys = req.get_keys()
<<<<<<< HEAD
                      .iter()
                      .map(|x| Key::from_raw(x))
                      .collect();
=======
            .iter()
            .map(|x| Key::from_raw(x))
            .collect();
>>>>>>> 1d1faf25
        self.store
            .async_commit(msg.take_context(),
                          keys,
                          req.get_start_version(),
                          req.get_commit_version(),
                          cb)
            .map_err(Error::Storage)
    }

    fn on_cleanup(&self, mut msg: Request, on_resp: OnResponse) -> Result<()> {
        if !msg.has_cmd_cleanup_req() {
            return Err(box_err!("msg doesn't contain a CmdCleanupRequest"));
        }
        let req = msg.take_cmd_cleanup_req();
        let cb = self.make_cb(StoreHandler::cmd_cleanup_done, on_resp);
        self.store
            .async_cleanup(msg.take_context(),
                           Key::from_raw(req.get_key()),
                           req.get_start_version(),
                           cb)
            .map_err(Error::Storage)
    }

    fn on_commit_then_get(&self, mut msg: Request, on_resp: OnResponse) -> Result<()> {
        if !msg.has_cmd_commit_get_req() {
            return Err(box_err!("msg doesn't contain a CmdCommitThenGetRequest"));
        }
        let cb = self.make_cb(StoreHandler::cmd_commit_get_done, on_resp);
        let req = msg.take_cmd_commit_get_req();
        self.store
            .async_commit_then_get(msg.take_context(),
                                   Key::from_raw(req.get_key()),
                                   req.get_lock_version(),
                                   req.get_commit_version(),
                                   req.get_get_version(),
                                   cb)
            .map_err(Error::Storage)
    }

    fn on_rollback_then_get(&self, mut msg: Request, on_resp: OnResponse) -> Result<()> {
        if !msg.has_cmd_rb_get_req() {
            return Err(box_err!("msg doesn't contain a CmdRollbackThenGetRequest"));
        }
        let req = msg.take_cmd_rb_get_req();
        let cb = self.make_cb(StoreHandler::cmd_rollback_get_done, on_resp);
        self.store
            .async_rollback_then_get(msg.take_context(),
                                     Key::from_raw(req.get_key()),
                                     req.get_lock_version(),
                                     cb)
            .map_err(Error::Storage)
    }

    fn on_batch_get(&self, mut msg: Request, on_resp: OnResponse) -> Result<()> {
        if !msg.has_cmd_batch_get_req() {
            return Err(box_err!("msg doesn't contain a CmdBatchGetRequest"));
        }
        let req = msg.take_cmd_batch_get_req();
        let cb = self.make_cb(StoreHandler::cmd_batch_get_done, on_resp);
        self.store
            .async_batch_get(msg.take_context(),
                             req.get_keys().into_iter().map(|x| Key::from_raw(x)).collect(),
                             req.get_version(),
                             cb)
            .map_err(Error::Storage)
    }

    fn make_cb<T: 'static>(&self,
                           f: fn(StorageResult<T>, &mut Response),
                           on_resp: OnResponse)
                           -> Callback<T> {
        Box::new(move |r: StorageResult<T>| {
            let mut resp = Response::new();
            match extract_region_error(&r) {
                Some(e) => resp.set_region_error(e),
                None => f(r, &mut resp),
            }
            let mut resp_msg = msgpb::Message::new();
            resp_msg.set_msg_type(msgpb::MessageType::KvResp);
            resp_msg.set_kv_resp(resp);
            on_resp.call_box((resp_msg,))
        })
    }

    fn cmd_get_done(r: StorageResult<Option<Value>>, resp: &mut Response) {
        resp.set_field_type(MessageType::CmdGet);
        let mut get_resp = CmdGetResponse::new();
        match r {
            Ok(Some(val)) => get_resp.set_value(val),
            Ok(None) => get_resp.set_value(vec![]),
            Err(e) => get_resp.set_error(extract_key_error(&e)),
        }
        resp.set_cmd_get_resp(get_resp);
    }

    fn cmd_scan_done(kvs: StorageResult<Vec<StorageResult<KvPair>>>, resp: &mut Response) {
        resp.set_field_type(MessageType::CmdScan);
        let mut scan_resp = CmdScanResponse::new();
        scan_resp.set_pairs(RepeatedField::from_vec(extract_kv_pairs(kvs)));
        resp.set_cmd_scan_resp(scan_resp);
    }

    fn cmd_batch_get_done(kvs: StorageResult<Vec<StorageResult<KvPair>>>, resp: &mut Response) {
        resp.set_field_type(MessageType::CmdBatchGet);
        let mut batch_get_resp = CmdBatchGetResponse::new();
        batch_get_resp.set_pairs(RepeatedField::from_vec(extract_kv_pairs(kvs)));
        resp.set_cmd_batch_get_resp(batch_get_resp);
    }

    fn cmd_prewrite_done(results: StorageResult<Vec<StorageResult<()>>>, resp: &mut Response) {
        resp.set_field_type(MessageType::CmdPrewrite);
        let mut prewrite_resp = CmdPrewriteResponse::new();
        prewrite_resp.set_errors(RepeatedField::from_vec(extract_key_errors(results)));
        resp.set_cmd_prewrite_resp(prewrite_resp);
    }

    fn cmd_commit_done(r: StorageResult<()>, resp: &mut Response) {
        resp.set_field_type(MessageType::CmdCommit);
        let mut cmd_commit_resp = CmdCommitResponse::new();
        if let Err(e) = r {
            cmd_commit_resp.set_errors(RepeatedField::from_vec(vec![extract_key_error(&e)]));
        }
        resp.set_cmd_commit_resp(cmd_commit_resp);
    }

    fn cmd_cleanup_done(r: StorageResult<()>, resp: &mut Response) {
        resp.set_field_type(MessageType::CmdCleanup);
        let mut cmd_cleanup_resp = CmdCleanupResponse::new();
        if let Err(e) = r {
            if let Some(ts) = extract_committed(&e) {
                cmd_cleanup_resp.set_commit_version(ts);
            } else {
                cmd_cleanup_resp.set_error(extract_key_error(&e));
            }
        }
        resp.set_cmd_cleanup_resp(cmd_cleanup_resp);
    }

    fn cmd_commit_get_done(r: StorageResult<Option<Value>>, resp: &mut Response) {
        resp.set_field_type(MessageType::CmdCommitThenGet);
        let mut commit_get = CmdCommitThenGetResponse::new();
        match r {
            Ok(Some(val)) => commit_get.set_value(val),
            Ok(None) => commit_get.set_value(vec![]),
            Err(e) => commit_get.set_error(extract_key_error(&e)),
        }
        resp.set_cmd_commit_get_resp(commit_get);
    }

    fn cmd_rollback_get_done(r: StorageResult<Option<Value>>, resp: &mut Response) {
        resp.set_field_type(MessageType::CmdRollbackThenGet);
        let mut rollback_get = CmdRollbackThenGetResponse::new();
        match r {
            Ok(Some(val)) => rollback_get.set_value(val),
            Ok(None) => rollback_get.set_value(vec![]),
            Err(e) => rollback_get.set_error(extract_key_error(&e)),
        }
        resp.set_cmd_rb_get_resp(rollback_get);
    }

    pub fn on_request(&self, req: Request, on_resp: OnResponse) -> Result<()> {
        if let Err(e) = match req.get_field_type() {
            MessageType::CmdGet => self.on_get(req, on_resp),
            MessageType::CmdScan => self.on_scan(req, on_resp),
            MessageType::CmdPrewrite => self.on_prewrite(req, on_resp),
            MessageType::CmdCommit => self.on_commit(req, on_resp),
            MessageType::CmdCleanup => self.on_cleanup(req, on_resp),
            MessageType::CmdCommitThenGet => self.on_commit_then_get(req, on_resp),
            MessageType::CmdRollbackThenGet => self.on_rollback_then_get(req, on_resp),
            MessageType::CmdBatchGet => self.on_batch_get(req, on_resp),
        } {
            // TODO: should we return an error and tell the client later?
            error!("Some error occur err[{:?}]", e);
        }

        Ok(())
    }
}

fn extract_region_error<T>(res: &StorageResult<T>) -> Option<RegionError> {
    match *res {
        // TODO: use `Error::cause` instead.
        Err(StorageError::Engine(EngineError::Request(ref e))) |
        Err(StorageError::Txn(TxnError::Engine(EngineError::Request(ref e)))) |
        Err(StorageError::Txn(TxnError::Mvcc(MvccError::Engine(EngineError::Request(ref e))))) => {
            Some(e.to_owned())
        }
        _ => None,
    }
}

fn extract_committed(err: &StorageError) -> Option<u64> {
    match *err {
        StorageError::Txn(TxnError::Mvcc(MvccError::AlreadyCommitted { commit_ts })) => {
            Some(commit_ts)
        }
        _ => None,
    }
}

fn extract_key_error(err: &StorageError) -> KeyError {
    let mut key_error = KeyError::new();
    match *err {
        StorageError::Txn(TxnError::Mvcc(MvccError::KeyIsLocked { ref key, ref primary, ts })) => {
            let mut lock_info = LockInfo::new();
            lock_info.set_key(key.to_owned());
            lock_info.set_primary_lock(primary.to_owned());
            lock_info.set_lock_version(ts);
            key_error.set_locked(lock_info);
        }
        StorageError::Txn(TxnError::Mvcc(MvccError::WriteConflict)) |
        StorageError::Txn(TxnError::Mvcc(MvccError::TxnLockNotFound)) => {
            key_error.set_retryable(format!("{:?}", err));
        }
        _ => key_error.set_abort(format!("{:?}", err)),
    }
    key_error
}

fn extract_kv_pairs(res: StorageResult<Vec<StorageResult<KvPair>>>) -> Vec<RpcKvPair> {
    let mut pairs = vec![];
    match res {
        Ok(res) => {
            for r in res {
                let mut pair = RpcKvPair::new();
                match r {
                    Ok((key, value)) => {
                        pair.set_key(key);
                        pair.set_value(value);
                    }
                    Err(e) => {
                        pair.set_error(extract_key_error(&e));
                    }
                }
                pairs.push(pair);
            }
        }
        Err(e) => {
            let mut pair = RpcKvPair::new();
            pair.set_error(extract_key_error(&e));
            pairs.push(pair);
        }
    }
    pairs
}

fn extract_key_errors(res: StorageResult<Vec<StorageResult<()>>>) -> Vec<KeyError> {
    let mut errs = vec![];
    match res {
        Ok(res) => {
            for r in res {
                if let Err(e) = r {
                    errs.push(extract_key_error(&e));
                }
            }
        }
        Err(e) => {
            errs.push(extract_key_error(&e));
        }
    }
    errs
}

#[cfg(test)]
mod tests {
    use kvproto::kvrpcpb::*;
    use kvproto::errorpb::NotLeader;
    use storage::{self, txn, mvcc, engine};
    use storage::Result as StorageResult;
    use super::*;

    fn build_resp<T>(r: StorageResult<T>, f: fn(StorageResult<T>, &mut Response)) -> Response {
        let mut resp = Response::new();
        match super::extract_region_error(&r) {
            Some(e) => resp.set_region_error(e),
            None => f(r, &mut resp),
        }
        resp
    }

    #[test]
    fn test_get_done_none() {
        let resp = build_resp(Ok(None), StoreHandler::cmd_get_done);
        let mut cmd = CmdGetResponse::new();
        cmd.set_value(Vec::new());
        let mut expect = Response::new();
        expect.set_field_type(MessageType::CmdGet);
        expect.set_cmd_get_resp(cmd);
        assert_eq!(expect, resp);
    }

    #[test]
    fn test_get_done_some() {
        let val = vec![0x0; 0x8];
        let resp = build_resp(Ok(Some(val.clone())), StoreHandler::cmd_get_done);
        let mut cmd = CmdGetResponse::new();
        cmd.set_value(val);
        let mut expect = Response::new();
        expect.set_field_type(MessageType::CmdGet);
        expect.set_cmd_get_resp(cmd);
        assert_eq!(expect, resp);
    }

    #[test]
    fn test_get_done_error() {
        let resp = build_resp(Err(box_err!("error")), StoreHandler::cmd_get_done);
        let mut cmd = CmdGetResponse::new();
        let mut key_error = KeyError::new();
        key_error.set_abort("Other(StringError(\"error\"))".to_owned());
        cmd.set_error(key_error);
        let mut expect = Response::new();
        expect.set_field_type(MessageType::CmdGet);
        expect.set_cmd_get_resp(cmd);
        assert_eq!(expect, resp);
    }

    #[test]
    fn test_scan_done_empty() {
        let resp = build_resp(Ok(Vec::new()), StoreHandler::cmd_scan_done);
        let cmd = CmdScanResponse::new();
        let mut expect = Response::new();
        expect.set_field_type(MessageType::CmdScan);
        expect.set_cmd_scan_resp(cmd);
        assert_eq!(expect, resp);
    }

    #[test]
    fn test_scan_done_some() {
        let k0 = vec![0x0, 0x0];
        let v0 = vec![0xff, 0xff];
        let k1 = vec![0x0, 0x1];
        let v1 = vec![0xff, 0xfe];
        let kvs = vec![Ok((k0.clone(), v0.clone())), Ok((k1.clone(), v1.clone()))];
        let resp = build_resp(Ok(kvs), StoreHandler::cmd_scan_done);
        assert_eq!(MessageType::CmdScan, resp.get_field_type());
        let cmd = resp.get_cmd_scan_resp();
        let pairs = cmd.get_pairs();
        assert_eq!(2, pairs.len());
        assert_eq!(k0, pairs[0].get_key());
        assert_eq!(v0, pairs[0].get_value());
        assert!(!pairs[0].has_error());
        assert_eq!(k1, pairs[1].get_key());
        assert_eq!(v1, pairs[1].get_value());
        assert!(!pairs[1].has_error());
    }

    #[test]
    fn test_scan_done_lock() {
        use kvproto::kvrpcpb::LockInfo;
        let k0 = vec![0x0, 0x0];
        let v0 = vec![0xff, 0xff];
        let k1 = vec![0x0, 0x1];
        let k1_primary = k0.clone();
        let k1_ts = 10000;
        let kvs = vec![Ok((k0.clone(), v0.clone())),
                       make_lock_error(k1.clone(), k1_primary.clone(), k1_ts)];
        let resp = build_resp(Ok(kvs), StoreHandler::cmd_scan_done);
        assert_eq!(MessageType::CmdScan, resp.get_field_type());
        let cmd = resp.get_cmd_scan_resp();
        let pairs = cmd.get_pairs();
        assert_eq!(2, pairs.len());
        assert_eq!(k0, pairs[0].get_key());
        assert_eq!(v0, pairs[0].get_value());
        assert!(!pairs[0].has_error());
        let mut lock_info1 = LockInfo::new();
        lock_info1.set_primary_lock(k1_primary.clone());
        lock_info1.set_lock_version(k1_ts);
        lock_info1.set_key(k1.clone());
        assert_eq!(lock_info1, *pairs[1].get_error().get_locked());
    }

    #[test]
    fn test_prewrite_done_ok() {
        let resp = build_resp(Ok(Vec::new()), StoreHandler::cmd_prewrite_done);
        assert_eq!(MessageType::CmdPrewrite, resp.get_field_type());
        let cmd = resp.get_cmd_prewrite_resp();
        assert_eq!(cmd.get_errors().len(), 0);
    }

    #[test]
    fn test_prewrite_done_err() {
        let resp = build_resp(Ok(vec![Err(box_err!("error"))]),
                              StoreHandler::cmd_prewrite_done);
        let cmd = resp.get_cmd_prewrite_resp();
        assert_eq!(cmd.get_errors().len(), 1);
    }

    #[test]
    fn test_commit_done_ok() {
        let resp = build_resp(Ok(()), StoreHandler::cmd_commit_done);
        assert_eq!(MessageType::CmdCommit, resp.get_field_type());
        let cmd = resp.get_cmd_commit_resp();
        assert_eq!(cmd.get_errors().len(), 0);
    }

    #[test]
    fn test_commit_done_err() {
        let resp = build_resp(Err(box_err!("commit error")), StoreHandler::cmd_commit_done);
        assert_eq!(MessageType::CmdCommit, resp.get_field_type());
        let cmd = resp.get_cmd_commit_resp();
        assert_eq!(cmd.get_errors().len(), 1);
    }

    #[test]
    fn test_cleanup_done_ok() {
        let resp = build_resp(Ok(()), StoreHandler::cmd_cleanup_done);
        assert_eq!(MessageType::CmdCleanup, resp.get_field_type());
        let cmd = resp.get_cmd_cleanup_resp();
        assert!(!cmd.has_error());
    }

    #[test]
    fn test_cleanup_done_err() {
        let resp = build_resp(Err(box_err!("cleanup error")),
                              StoreHandler::cmd_cleanup_done);
        assert_eq!(MessageType::CmdCleanup, resp.get_field_type());
        let cmd = resp.get_cmd_cleanup_resp();
        assert!(cmd.has_error());
    }

    #[test]
    fn test_get_not_leader() {
        let mut leader_info = NotLeader::new();
        leader_info.set_region_id(1);
        let storage_res = make_not_leader_error(leader_info.to_owned());
        let resp = build_resp(storage_res, StoreHandler::cmd_get_done);
        assert!(resp.has_region_error());
        let region_err = resp.get_region_error();
        assert!(region_err.has_not_leader());
        assert_eq!(region_err.get_not_leader(), &leader_info);
    }

    #[test]
    fn test_scan_not_leader() {
        let mut leader_info = NotLeader::new();
        leader_info.set_region_id(1);
        let storage_res = make_not_leader_error(leader_info.to_owned());
        let resp = build_resp(storage_res, StoreHandler::cmd_scan_done);
        assert!(resp.has_region_error());
        let region_err = resp.get_region_error();
        assert!(region_err.has_not_leader());
        assert_eq!(region_err.get_not_leader(), &leader_info);
    }

    #[test]
    fn test_prewrite_not_leader() {
        let mut leader_info = NotLeader::new();
        leader_info.set_region_id(1);
        let storage_res = make_not_leader_error(leader_info.to_owned());
        let resp = build_resp(storage_res, StoreHandler::cmd_prewrite_done);
        assert!(resp.has_region_error());
        let region_err = resp.get_region_error();
        assert!(region_err.has_not_leader());
        assert_eq!(region_err.get_not_leader(), &leader_info);
    }

    fn make_lock_error<T>(key: Vec<u8>, primary: Vec<u8>, ts: u64) -> StorageResult<T> {
        Err(mvcc::Error::KeyIsLocked {
                key: key,
                primary: primary,
                ts: ts,
            })
            .map_err(txn::Error::from)
            .map_err(storage::Error::from)
    }

    fn make_not_leader_error<T>(leader_info: NotLeader) -> StorageResult<T> {
        use kvproto::errorpb::Error;
        let mut err = Error::new();
        err.set_not_leader(leader_info);
        Err(engine::Error::Request(err))
            .map_err(storage::txn::Error::from)
            .map_err(storage::Error::from)
    }
}<|MERGE_RESOLUTION|>--- conflicted
+++ resolved
@@ -100,15 +100,9 @@
         let req = msg.take_cmd_commit_req();
         let cb = self.make_cb(StoreHandler::cmd_commit_done, on_resp);
         let keys = req.get_keys()
-<<<<<<< HEAD
-                      .iter()
-                      .map(|x| Key::from_raw(x))
-                      .collect();
-=======
             .iter()
             .map(|x| Key::from_raw(x))
             .collect();
->>>>>>> 1d1faf25
         self.store
             .async_commit(msg.take_context(),
                           keys,
