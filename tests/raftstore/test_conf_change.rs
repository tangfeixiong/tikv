--- conflicted
+++ resolved
@@ -53,11 +53,11 @@
     must_get_equal(&engine_2, b"a2", b"v2");
 
     let epoch = cluster.pd_client
-                       .rl()
-                       .get_region_by_id(1)
-                       .unwrap()
-                       .get_region_epoch()
-                       .clone();
+        .rl()
+        .get_region_by_id(1)
+        .unwrap()
+        .get_region_epoch()
+        .clone();
 
     // Conf version must change.
     assert!(epoch.get_conf_ver() > 1);
@@ -105,11 +105,11 @@
     must_get_none(&engine_2, b"a2");
 
     let epoch = cluster.pd_client
-                       .rl()
-                       .get_region_by_id(1)
-                       .unwrap()
-                       .get_region_epoch()
-                       .clone();
+        .rl()
+        .get_region_by_id(1)
+        .unwrap()
+        .get_region_epoch()
+        .clone();
     let change_peer = new_admin_request(1,
                                         &epoch,
                                         new_change_peer_cmd(ConfChangeType::RemoveNode,
@@ -175,11 +175,7 @@
 fn new_conf_change_peer(store: &metapb::Store,
                         pd_client: &Arc<RwLock<TestPdClient>>)
                         -> metapb::Peer {
-<<<<<<< HEAD
-    let peer_id = pd_client.wl().alloc_id(0).unwrap();
-=======
     let peer_id = pd_client.wl().alloc_id().unwrap();
->>>>>>> 1d1faf25
     new_peer(store.get_id(), peer_id)
 }
 
@@ -293,11 +289,7 @@
 fn wait_till_reach_count(pd_client: Arc<RwLock<TestPdClient>>, region_id: u64, c: usize) {
     let mut replica_count = 0;
     for _ in 0..1000 {
-<<<<<<< HEAD
-        let region = pd_client.rl().get_region_by_id(cluster_id, region_id).unwrap();
-=======
         let region = pd_client.rl().get_region_by_id(region_id).unwrap();
->>>>>>> 1d1faf25
         replica_count = region.get_peers().len();
         if replica_count == c {
             return;
@@ -328,8 +320,8 @@
 
     region = pd_client.rl().get_region_by_id(region_id).unwrap();
     let i = stores.iter()
-                  .position(|s| region.get_peers().iter().all(|p| s.get_id() != p.get_store_id()))
-                  .unwrap();
+        .position(|s| region.get_peers().iter().all(|p| s.get_id() != p.get_store_id()))
+        .unwrap();
 
     let peer = new_conf_change_peer(&stores[i], &pd_client);
     let engine = cluster.get_engine(peer.get_store_id());
@@ -341,11 +333,7 @@
     // it should remove extra replica.
     wait_till_reach_count(pd_client.clone(), region_id, 5);
 
-<<<<<<< HEAD
-    region = pd_client.rl().get_region_by_id(cluster_id, region_id).unwrap();
-=======
     region = pd_client.rl().get_region_by_id(region_id).unwrap();
->>>>>>> 1d1faf25
     let peer = region.get_peers().get(1).unwrap().clone();
 
     cluster.change_peer(region_id, ConfChangeType::RemoveNode, peer);
@@ -397,11 +385,11 @@
     cluster.stop_node(3);
 
     let epoch = cluster.pd_client
-                       .rl()
-                       .get_region_by_id(1)
-                       .unwrap()
-                       .get_region_epoch()
-                       .clone();
+        .rl()
+        .get_region_by_id(1)
+        .unwrap()
+        .get_region_epoch()
+        .clone();
     let mut change_peer = new_admin_request(r1,
                                             &epoch,
                                             new_change_peer_cmd(ConfChangeType::RemoveNode,
